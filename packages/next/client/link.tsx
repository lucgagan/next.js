import React from 'react'
import { UrlObject } from 'url'
import {
  isLocalURL,
  NextRouter,
  PrefetchOptions,
  resolveHref,
} from '../shared/lib/router/router'
import { addLocale } from './add-locale'
import { RouterContext } from '../shared/lib/router-context'
import {
  AppRouterContext,
  AppRouterInstance,
} from '../shared/lib/app-router-context'
import { useIntersection } from './use-intersection'
import { getDomainLocale } from './get-domain-locale'
import { addBasePath } from './add-base-path'

// @ts-ignore useTransition exist
const hasUseTransition = typeof React.useTransition !== 'undefined'

type Url = string | UrlObject
type RequiredKeys<T> = {
  [K in keyof T]-?: {} extends Pick<T, K> ? never : K
}[keyof T]
type OptionalKeys<T> = {
  [K in keyof T]-?: {} extends Pick<T, K> ? K : never
}[keyof T]

type InternalLinkProps = {
  href: Url
  as?: Url
  replace?: boolean

  /**
   * TODO-APP
   */
  soft?: boolean
  scroll?: boolean
  shallow?: boolean
  passHref?: boolean
  prefetch?: boolean
  locale?: string | false
  legacyBehavior?: boolean
  // e: any because as it would otherwise overlap with existing types
  /**
   * requires experimental.newNextLinkBehavior
   */
  onMouseEnter?: (e: any) => void
  // e: any because as it would otherwise overlap with existing types
  /**
   * requires experimental.newNextLinkBehavior
   */
  onTouchStart?: (e: any) => void
  // e: any because as it would otherwise overlap with existing types
  /**
   * requires experimental.newNextLinkBehavior
   */
  onClick?: (e: any) => void
}

// TODO-APP: Include the full set of Anchor props
// adding this to the publicly exported type currently breaks existing apps
export type LinkProps = InternalLinkProps
type LinkPropsRequired = RequiredKeys<LinkProps>
type LinkPropsOptional = OptionalKeys<InternalLinkProps>

const prefetched: { [cacheKey: string]: boolean } = {}

function prefetch(
  router: NextRouter,
  href: string,
  as: string,
  options?: PrefetchOptions
): void {
  if (typeof window === 'undefined' || !router) return
  if (!isLocalURL(href)) return
  // Prefetch the JSON page if asked (only in the client)
  // We need to handle a prefetch error here since we may be
  // loading with priority which can reject but we don't
  // want to force navigation since this is only a prefetch
  router.prefetch(href, as, options).catch((err) => {
    if (process.env.NODE_ENV !== 'production') {
      // rethrow to show invalid URL errors
      throw err
    }
  })
  const curLocale =
    options && typeof options.locale !== 'undefined'
      ? options.locale
      : router && router.locale

  // Join on an invalid URI character
  prefetched[href + '%' + as + (curLocale ? '%' + curLocale : '')] = true
}

function isModifiedEvent(event: React.MouseEvent): boolean {
  const { target } = event.currentTarget as HTMLAnchorElement
  return (
    (target && target !== '_self') ||
    event.metaKey ||
    event.ctrlKey ||
    event.shiftKey ||
    event.altKey || // triggers resource download
    (event.nativeEvent && event.nativeEvent.which === 2)
  )
}

function linkClicked(
  e: React.MouseEvent,
  router: NextRouter | AppRouterInstance,
  href: string,
  as: string,
  replace?: boolean,
  soft?: boolean,
  shallow?: boolean,
  scroll?: boolean,
  locale?: string | false,
  startTransition?: (cb: any) => void
): void {
  const { nodeName } = e.currentTarget

  // anchors inside an svg have a lowercase nodeName
  const isAnchorNodeName = nodeName.toUpperCase() === 'A'

  if (isAnchorNodeName && (isModifiedEvent(e) || !isLocalURL(href))) {
    // ignore click for browser’s default behavior
    return
  }

  e.preventDefault()

  const navigate = () => {
    // If the router is an AppRouterInstance, then it'll have `softPush` and
    // `softReplace`.
    if ('softPush' in router && 'softReplace' in router) {
      // If we're doing a soft navigation, use the soft variants of
      // replace/push.
      const method: keyof AppRouterInstance = soft
        ? replace
          ? 'softReplace'
          : 'softPush'
        : replace
        ? 'replace'
        : 'push'

      router[method](href)
    } else {
      router[replace ? 'replace' : 'push'](href, as, {
        shallow,
        locale,
        scroll,
      })
    }
  }

  if (startTransition) {
    startTransition(navigate)
  } else {
    navigate()
  }
}

type LinkPropsReal = React.PropsWithChildren<
  Omit<React.AnchorHTMLAttributes<HTMLAnchorElement>, keyof LinkProps> &
    LinkProps
>

const Link = React.forwardRef<HTMLAnchorElement, LinkPropsReal>(
  function LinkComponent(props, forwardedRef) {
    if (process.env.NODE_ENV !== 'production') {
<<<<<<< HEAD
=======
      function createPropError(args: {
        key: string
        expected: string
        actual: string
      }) {
        return new Error(
          `Failed prop type: The prop \`${args.key}\` expects a ${args.expected} in \`<Link>\`, but got \`${args.actual}\` instead.` +
            (typeof window !== 'undefined'
              ? "\nOpen your browser's console to view the Component stack trace."
              : '')
        )
      }

      // TypeScript trick for type-guarding:
      const requiredPropsGuard: Record<LinkPropsRequired, true> = {
        href: true,
      } as const
      const requiredProps: LinkPropsRequired[] = Object.keys(
        requiredPropsGuard
      ) as LinkPropsRequired[]
      requiredProps.forEach((key: LinkPropsRequired) => {
        if (key === 'href') {
          if (
            props[key] == null ||
            (typeof props[key] !== 'string' && typeof props[key] !== 'object')
          ) {
            throw createPropError({
              key,
              expected: '`string` or `object`',
              actual: props[key] === null ? 'null' : typeof props[key],
            })
          }
        } else {
          // TypeScript trick for type-guarding:
          // eslint-disable-next-line @typescript-eslint/no-unused-vars
          const _: never = key
        }
      })

      // TypeScript trick for type-guarding:
      const optionalPropsGuard: Record<LinkPropsOptional, true> = {
        as: true,
        replace: true,
        soft: true,
        scroll: true,
        shallow: true,
        passHref: true,
        prefetch: true,
        locale: true,
        onClick: true,
        onMouseEnter: true,
        onTouchStart: true,
        legacyBehavior: true,
      } as const
      const optionalProps: LinkPropsOptional[] = Object.keys(
        optionalPropsGuard
      ) as LinkPropsOptional[]
      optionalProps.forEach((key: LinkPropsOptional) => {
        const valType = typeof props[key]

        if (key === 'as') {
          if (props[key] && valType !== 'string' && valType !== 'object') {
            throw createPropError({
              key,
              expected: '`string` or `object`',
              actual: valType,
            })
          }
        } else if (key === 'locale') {
          if (props[key] && valType !== 'string') {
            throw createPropError({
              key,
              expected: '`string`',
              actual: valType,
            })
          }
        } else if (
          key === 'onClick' ||
          key === 'onMouseEnter' ||
          key === 'onTouchStart'
        ) {
          if (props[key] && valType !== 'function') {
            throw createPropError({
              key,
              expected: '`function`',
              actual: valType,
            })
          }
        } else if (
          key === 'replace' ||
          key === 'soft' ||
          key === 'scroll' ||
          key === 'shallow' ||
          key === 'passHref' ||
          key === 'prefetch' ||
          key === 'legacyBehavior'
        ) {
          if (props[key] != null && valType !== 'boolean') {
            throw createPropError({
              key,
              expected: '`boolean`',
              actual: valType,
            })
          }
        } else {
          // TypeScript trick for type-guarding:
          // eslint-disable-next-line @typescript-eslint/no-unused-vars
          const _: never = key
        }
      })

>>>>>>> 8c902b61
      // This hook is in a conditional but that is ok because `process.env.NODE_ENV` never changes
      // eslint-disable-next-line react-hooks/rules-of-hooks
      const hasWarned = React.useRef(false)
      if (props.prefetch && !hasWarned.current) {
        hasWarned.current = true
        console.warn(
          'Next.js auto-prefetches automatically based on viewport. The prefetch attribute is no longer needed. More: https://nextjs.org/docs/messages/prefetch-true-deprecated'
        )
      }
    }

    let children: React.ReactNode

    const {
      href: _hrefProp,
      as: asProp,
      children: childrenProp,
      prefetch: prefetchProp,
      passHref,
      replace,
      soft,
      shallow,
      scroll,
      locale,
      onClick,
      onMouseEnter,
      onTouchStart,
      legacyBehavior = Boolean(process.env.__NEXT_NEW_LINK_BEHAVIOR) !== true,
      ...restProps
    } = props
    let hrefProp = _hrefProp
    if (process.env.NODE_ENV !== 'production') {
      hrefProp = '/__NEXT_LINK_HREF_IS_MISSING_CHECK_THE_CONSOLE'
    }

    children = childrenProp

    if (
      legacyBehavior &&
      (typeof children === 'string' || typeof children === 'number')
    ) {
      children = <a>{children}</a>
    }

    const p = prefetchProp !== false
    const [, /* isPending */ startTransition] = hasUseTransition
      ? // Rules of hooks is disabled here because the useTransition will always exist with React 18.
        // There is no difference between renders in this case, only between using React 18 vs 17.
        // @ts-ignore useTransition exists
        // eslint-disable-next-line react-hooks/rules-of-hooks
        React.useTransition()
      : []
    let router = React.useContext(RouterContext)

    // TODO-APP: type error. Remove `as any`
    const appRouter = React.useContext(AppRouterContext) as any
    if (appRouter) {
      router = appRouter
    }

    const { href, as } = React.useMemo(() => {
      const [resolvedHref, resolvedAs] = resolveHref(router, hrefProp, true)
      return {
        href: resolvedHref,
        as: asProp ? resolveHref(router, asProp) : resolvedAs || resolvedHref,
      }
    }, [router, hrefProp, asProp])

    const previousHref = React.useRef<string>(href)
    const previousAs = React.useRef<string>(as)

    // This will return the first child, if multiple are provided it will throw an error
    let child: any
    if (legacyBehavior) {
      if (process.env.NODE_ENV === 'development') {
        if (onClick) {
          console.warn(
            `"onClick" was passed to <Link> with \`href\` of \`${hrefProp}\` but "legacyBehavior" was set. The legacy behavior requires onClick be set on the child of next/link`
          )
        }
        if (onMouseEnter) {
          console.warn(
            `"onMouseEnter" was passed to <Link> with \`href\` of \`${hrefProp}\` but "legacyBehavior" was set. The legacy behavior requires onMouseEnter be set on the child of next/link`
          )
        }
        try {
          child = React.Children.only(children)
        } catch (err) {
          if (!children) {
            throw new Error(
              `No children were passed to <Link> with \`href\` of \`${hrefProp}\` but one child is required https://nextjs.org/docs/messages/link-no-children`
            )
          }
          throw new Error(
            `Multiple children were passed to <Link> with \`href\` of \`${hrefProp}\` but only one child is supported https://nextjs.org/docs/messages/link-multiple-children` +
              (typeof window !== 'undefined'
                ? " \nOpen your browser's console to view the Component stack trace."
                : '')
          )
        }
      } else {
        child = React.Children.only(children)
      }
    }

    const childRef: any = legacyBehavior
      ? child && typeof child === 'object' && child.ref
      : forwardedRef

    const [setIntersectionRef, isVisible, resetVisible] = useIntersection({
      rootMargin: '200px',
    })

    const setRef = React.useCallback(
      (el: Element) => {
        if (process.env.NODE_ENV !== 'production' && el) {
          function logPropError(key: string, actual: string, expected: string) {
            console.error(
              `Failed prop type on \`next/link\`: The prop \`${key}\` expects a ${expected} in \`Link\`, but got \`${actual}\` instead.`,
              el
            )
          }

          const hrefType = _hrefProp == null ? 'null' : typeof _hrefProp

          if (!_hrefProp) {
            console.error(
              `<Link> is missing required "href" property. (Its type was \`${hrefType}\`):`,
              el
            )
          } else if (!['string', 'object'].includes(hrefType)) {
            logPropError('href', hrefType, '`string` or `object`')
          }

          const optionalPropsGuard: Record<LinkPropsOptional, true> = {
            as: true,
            replace: true,
            soft: true,
            scroll: true,
            shallow: true,
            passHref: true,
            prefetch: true,
            locale: true,
            onClick: true,
            onMouseEnter: true,
            legacyBehavior: true,
          } as const

          const optionalProps: LinkPropsOptional[] = Object.keys(
            optionalPropsGuard
          ) as LinkPropsOptional[]

          for (const key of optionalProps) {
            if (!props[key]) return
            const valType = typeof props[key]
            if (key === 'as' || !['string', 'object'].includes(valType)) {
              logPropError(key, valType, '`string` or `object`')
            } else if (key === 'locale' && valType !== 'string') {
              logPropError(key, valType, '`string`')
            } else if (
              ['onClick', 'onMouseEnter'].includes(key) &&
              valType !== 'function'
            ) {
              logPropError(key, valType, '`function`')
            } else if (
              [
                'replace',
                'soft',
                'scroll',
                'shallow',
                'passHref',
                'prefetch',
                'legacyBehavior',
              ].includes(key) &&
              valType !== 'boolean'
            ) {
              logPropError(key, valType, '`boolean`')
            }
          }
        }

        // Before the link getting observed, check if visible state need to be reset
        if (previousAs.current !== as || previousHref.current !== href) {
          resetVisible()
          previousAs.current = as
          previousHref.current = href
        }

        setIntersectionRef(el)
        if (childRef) {
          if (typeof childRef === 'function') childRef(el)
          else if (typeof childRef === 'object') {
            childRef.current = el
          }
        }
      },
      [as, childRef, href, resetVisible, setIntersectionRef]
    )
    React.useEffect(() => {
      const shouldPrefetch = isVisible && p && isLocalURL(href)
      const curLocale =
        typeof locale !== 'undefined' ? locale : router && router.locale
      const isPrefetched =
        prefetched[href + '%' + as + (curLocale ? '%' + curLocale : '')]
      if (shouldPrefetch && !isPrefetched) {
        prefetch(router, href, as, {
          locale: curLocale,
        })
      }
    }, [as, href, isVisible, locale, p, router])

    const childProps: {
      onTouchStart: React.TouchEventHandler
      onMouseEnter: React.MouseEventHandler
      onClick: React.MouseEventHandler
      href?: string
      ref?: any
    } = {
      ref: setRef,
      onClick: (e: React.MouseEvent) => {
        if (process.env.NODE_ENV !== 'production') {
          if (!e) {
            throw new Error(
              `Component rendered inside next/link has to pass click event to "onClick" prop.`
            )
          }
        }

        if (!legacyBehavior && typeof onClick === 'function') {
          onClick(e)
        }
        if (
          legacyBehavior &&
          child.props &&
          typeof child.props.onClick === 'function'
        ) {
          child.props.onClick(e)
        }
        if (!e.defaultPrevented) {
          linkClicked(
            e,
            router,
            href,
            as,
            replace,
            soft,
            shallow,
            scroll,
            locale,
            appRouter ? startTransition : undefined
          )
        }
      },
      onMouseEnter: (e: React.MouseEvent) => {
        if (!legacyBehavior && typeof onMouseEnter === 'function') {
          onMouseEnter(e)
        }
        if (
          legacyBehavior &&
          child.props &&
          typeof child.props.onMouseEnter === 'function'
        ) {
          child.props.onMouseEnter(e)
        }
        if (isLocalURL(href)) {
          prefetch(router, href, as, { priority: true })
        }
      },
      onTouchStart: (e: React.TouchEvent<HTMLAnchorElement>) => {
        if (!legacyBehavior && typeof onTouchStart === 'function') {
          onTouchStart(e)
        }

        if (
          legacyBehavior &&
          child.props &&
          typeof child.props.onTouchStart === 'function'
        ) {
          child.props.onTouchStart(e)
        }

        if (isLocalURL(href)) {
          prefetch(router, href, as, { priority: true })
        }
      },
    }

    // If child is an <a> tag and doesn't have a href attribute, or if the 'passHref' property is
    // defined, we specify the current 'href', so that repetition is not needed by the user
    if (
      !legacyBehavior ||
      passHref ||
      (child.type === 'a' && !('href' in child.props))
    ) {
      const curLocale =
        typeof locale !== 'undefined' ? locale : router && router.locale

      // we only render domain locales if we are currently on a domain locale
      // so that locale links are still visitable in development/preview envs
      const localeDomain =
        router &&
        router.isLocaleDomain &&
        getDomainLocale(as, curLocale, router.locales, router.domainLocales)

      childProps.href =
        localeDomain ||
        addBasePath(addLocale(as, curLocale, router && router.defaultLocale))
    }

    return legacyBehavior ? (
      React.cloneElement(child, childProps)
    ) : (
      <a {...restProps} {...childProps}>
        {children}
      </a>
    )
  }
)

export default Link<|MERGE_RESOLUTION|>--- conflicted
+++ resolved
@@ -169,120 +169,6 @@
 const Link = React.forwardRef<HTMLAnchorElement, LinkPropsReal>(
   function LinkComponent(props, forwardedRef) {
     if (process.env.NODE_ENV !== 'production') {
-<<<<<<< HEAD
-=======
-      function createPropError(args: {
-        key: string
-        expected: string
-        actual: string
-      }) {
-        return new Error(
-          `Failed prop type: The prop \`${args.key}\` expects a ${args.expected} in \`<Link>\`, but got \`${args.actual}\` instead.` +
-            (typeof window !== 'undefined'
-              ? "\nOpen your browser's console to view the Component stack trace."
-              : '')
-        )
-      }
-
-      // TypeScript trick for type-guarding:
-      const requiredPropsGuard: Record<LinkPropsRequired, true> = {
-        href: true,
-      } as const
-      const requiredProps: LinkPropsRequired[] = Object.keys(
-        requiredPropsGuard
-      ) as LinkPropsRequired[]
-      requiredProps.forEach((key: LinkPropsRequired) => {
-        if (key === 'href') {
-          if (
-            props[key] == null ||
-            (typeof props[key] !== 'string' && typeof props[key] !== 'object')
-          ) {
-            throw createPropError({
-              key,
-              expected: '`string` or `object`',
-              actual: props[key] === null ? 'null' : typeof props[key],
-            })
-          }
-        } else {
-          // TypeScript trick for type-guarding:
-          // eslint-disable-next-line @typescript-eslint/no-unused-vars
-          const _: never = key
-        }
-      })
-
-      // TypeScript trick for type-guarding:
-      const optionalPropsGuard: Record<LinkPropsOptional, true> = {
-        as: true,
-        replace: true,
-        soft: true,
-        scroll: true,
-        shallow: true,
-        passHref: true,
-        prefetch: true,
-        locale: true,
-        onClick: true,
-        onMouseEnter: true,
-        onTouchStart: true,
-        legacyBehavior: true,
-      } as const
-      const optionalProps: LinkPropsOptional[] = Object.keys(
-        optionalPropsGuard
-      ) as LinkPropsOptional[]
-      optionalProps.forEach((key: LinkPropsOptional) => {
-        const valType = typeof props[key]
-
-        if (key === 'as') {
-          if (props[key] && valType !== 'string' && valType !== 'object') {
-            throw createPropError({
-              key,
-              expected: '`string` or `object`',
-              actual: valType,
-            })
-          }
-        } else if (key === 'locale') {
-          if (props[key] && valType !== 'string') {
-            throw createPropError({
-              key,
-              expected: '`string`',
-              actual: valType,
-            })
-          }
-        } else if (
-          key === 'onClick' ||
-          key === 'onMouseEnter' ||
-          key === 'onTouchStart'
-        ) {
-          if (props[key] && valType !== 'function') {
-            throw createPropError({
-              key,
-              expected: '`function`',
-              actual: valType,
-            })
-          }
-        } else if (
-          key === 'replace' ||
-          key === 'soft' ||
-          key === 'scroll' ||
-          key === 'shallow' ||
-          key === 'passHref' ||
-          key === 'prefetch' ||
-          key === 'legacyBehavior'
-        ) {
-          if (props[key] != null && valType !== 'boolean') {
-            throw createPropError({
-              key,
-              expected: '`boolean`',
-              actual: valType,
-            })
-          }
-        } else {
-          // TypeScript trick for type-guarding:
-          // eslint-disable-next-line @typescript-eslint/no-unused-vars
-          const _: never = key
-        }
-      })
-
->>>>>>> 8c902b61
       // This hook is in a conditional but that is ok because `process.env.NODE_ENV` never changes
       // eslint-disable-next-line react-hooks/rules-of-hooks
       const hasWarned = React.useRef(false)
@@ -429,6 +315,7 @@
             onClick: true,
             onMouseEnter: true,
             legacyBehavior: true,
+            onTouchStart: true,
           } as const
 
           const optionalProps: LinkPropsOptional[] = Object.keys(
@@ -443,7 +330,7 @@
             } else if (key === 'locale' && valType !== 'string') {
               logPropError(key, valType, '`string`')
             } else if (
-              ['onClick', 'onMouseEnter'].includes(key) &&
+              ['onClick', 'onMouseEnter', 'onTouchStart'].includes(key) &&
               valType !== 'function'
             ) {
               logPropError(key, valType, '`function`')
